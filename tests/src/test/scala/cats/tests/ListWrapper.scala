package cats
package tests

import cats.functor.Invariant
import cats.instances.list._

import org.scalacheck.Arbitrary
import org.scalacheck.Arbitrary.arbitrary

/** This data type exists purely for testing.
  *
  * The problem this type solves is to assist in picking up type class
  * instances that have more general constraints.
  *
  * For instance, OneAnd[?, F[_]] has a Monad instance if F[_] does too.
  * By extension, it has an Applicative instance, since Applicative is
  * a superclass of Monad.
  *
  * However, if F[_] doesn't have a Monad instance but does have an
  * Applicative instance (e.g. Validated), you can still get an
  * Applicative instance for OneAnd[?, F[_]]. These two instances
  * are different however, and it is a good idea to test to make sure
  * all "variants" of the instances are lawful.
  *
  * By providing this data type, we can have implicit search pick up
  * a specific type class instance by asking for it explicitly in a block.
  * Note that ListWrapper has no type class instances in implicit scope,
  * save for ones related to testing (e.g. Eq and Arbitrary).
  *
  * {{{
  * {
  *   implicit val functor = ListWrapper.functor
  *   checkAll(..., ...)
  * }
  * }}}
  */

final case class ListWrapper[A](list: List[A]) extends AnyVal

object ListWrapper {
  def order[A:Order]: Order[ListWrapper[A]] = Order[List[A]].on[ListWrapper[A]](_.list)

  def partialOrder[A:PartialOrder]: PartialOrder[ListWrapper[A]] = PartialOrder[List[A]].on[ListWrapper[A]](_.list)

  def eqv[A : Eq]: Eq[ListWrapper[A]] = Eq[List[A]].on[ListWrapper[A]](_.list)

  val traverseFilter: TraverseFilter[ListWrapper] = {
    val F = TraverseFilter[List]

    new TraverseFilter[ListWrapper] {
      def foldLeft[A, B](fa: ListWrapper[A], b: B)(f: (B, A) => B): B =
        F.foldLeft(fa.list, b)(f)
      def foldRight[A, B](fa: ListWrapper[A], lb: Eval[B])(f: (A, Eval[B]) => Eval[B]): Eval[B] =
        F.foldRight(fa.list, lb)(f)
      def traverseFilter[G[_], A, B](fa: ListWrapper[A])(f: A => G[Option[B]])(implicit G0: Applicative[G]): G[ListWrapper[B]] = {
        G0.map(F.traverseFilter(fa.list)(f))(ListWrapper.apply)
      }
    }
  }

  val traverse: Traverse[ListWrapper] = traverseFilter

  val foldable: Foldable[ListWrapper] = traverse

  val functor: Functor[ListWrapper] = traverse

  val functorFilter: FunctorFilter[ListWrapper] = traverseFilter

  val invariant: Invariant[ListWrapper] = functor

  val semigroupK: SemigroupK[ListWrapper] =
    new SemigroupK[ListWrapper] {
      def combineK[A](x: ListWrapper[A], y: ListWrapper[A]): ListWrapper[A] =
        ListWrapper(SemigroupK[List].combineK(x.list, y.list))
    }

  def semigroup[A]: Semigroup[ListWrapper[A]] = semigroupK.algebra[A]

  val monadCombine: MonadCombine[ListWrapper] = {
    val M = MonadCombine[List]

    new MonadCombine[ListWrapper] {
      def pure[A](x: A): ListWrapper[A] = ListWrapper(M.pure(x))

      def flatMap[A, B](fa: ListWrapper[A])(f: A => ListWrapper[B]): ListWrapper[B] =
        ListWrapper(M.flatMap(fa.list)(a => f(a).list))

      def empty[A]: ListWrapper[A] = ListWrapper(M.empty[A])

      def combineK[A](x: ListWrapper[A], y: ListWrapper[A]): ListWrapper[A] =
        ListWrapper(M.combineK(x.list, y.list))

<<<<<<< HEAD
    new MonadRec[ListWrapper] {
      def pure[A](x: A): ListWrapper[A] = ListWrapper(M.pure(x))
      def flatMap[A, B](fa: ListWrapper[A])(f: A => ListWrapper[B]): ListWrapper[B] = ListWrapper(M.flatMap(fa.list)(a => f(a).list))
      def tailRecM[A, B](a: A)(f: A => ListWrapper[Either[A,B]]): ListWrapper[B] =
=======
      def tailRecM[A, B](a: A)(f: A => ListWrapper[cats.data.Xor[A,B]]): ListWrapper[B] =
>>>>>>> a3a29c22
        ListWrapper(M.tailRecM(a)(a => f(a).list))
    }
  }

  val monad: Monad[ListWrapper] = monadCombine

  val applicative: Applicative[ListWrapper] = monadCombine

  /** apply is taken due to ListWrapper being a case class */
  val applyInstance: Apply[ListWrapper] = monadCombine

  def monoidK: MonoidK[ListWrapper] = monadCombine

  def monadFilter: MonadFilter[ListWrapper] = monadCombine

  def alternative: Alternative[ListWrapper] = monadCombine

  def monoid[A]: Monoid[ListWrapper[A]] = monadCombine.algebra[A]

  implicit def listWrapperArbitrary[A: Arbitrary]: Arbitrary[ListWrapper[A]] =
    Arbitrary(arbitrary[List[A]].map(ListWrapper.apply))

  implicit def listWrapperEq[A: Eq]: Eq[ListWrapper[A]] = Eq.by(_.list)
}<|MERGE_RESOLUTION|>--- conflicted
+++ resolved
@@ -90,14 +90,7 @@
       def combineK[A](x: ListWrapper[A], y: ListWrapper[A]): ListWrapper[A] =
         ListWrapper(M.combineK(x.list, y.list))
 
-<<<<<<< HEAD
-    new MonadRec[ListWrapper] {
-      def pure[A](x: A): ListWrapper[A] = ListWrapper(M.pure(x))
-      def flatMap[A, B](fa: ListWrapper[A])(f: A => ListWrapper[B]): ListWrapper[B] = ListWrapper(M.flatMap(fa.list)(a => f(a).list))
       def tailRecM[A, B](a: A)(f: A => ListWrapper[Either[A,B]]): ListWrapper[B] =
-=======
-      def tailRecM[A, B](a: A)(f: A => ListWrapper[cats.data.Xor[A,B]]): ListWrapper[B] =
->>>>>>> a3a29c22
         ListWrapper(M.tailRecM(a)(a => f(a).list))
     }
   }
