--- conflicted
+++ resolved
@@ -1,13 +1,8 @@
 package cats.tests
 
-<<<<<<< HEAD
 import cats.{Applicative, Eq}
-import cats.data.Cokleisli
-import cats.functor.Profunctor
-=======
-import algebra.Eq
 import cats.data.{Cokleisli, NonEmptyList}
->>>>>>> 3acefad4
+import cats.functor.{Profunctor, Strong}
 import cats.laws.discipline._
 import cats.laws.discipline.arbitrary._
 import cats.laws.discipline.eq._
@@ -19,12 +14,10 @@
     Eq.by[Cokleisli[F, A, B], F[A] => B](_.run)
 
   checkAll("Cokleisli[Option, Int, Int]", ApplicativeTests[Cokleisli[Option, Int, ?]].applicative[Int, Int, Int])
-<<<<<<< HEAD
   checkAll("Applicative[Cokleisli[Option, Int, ?]", SerializableTests.serializable(Applicative[Cokleisli[Option, Int, ?]]))
 
   checkAll("Cokleisli[Option, Int, Int]", ProfunctorTests[Cokleisli[Option, ?, ?]].profunctor[Int, Int, Int, Int, Int, Int])
   checkAll("Profunctor[Cokleisli[Option, ?, ?]", SerializableTests.serializable(Profunctor[Cokleisli[Option, ?, ?]]))
-=======
 
   {
     // Ceremony to help scalac to do the right thing, see also #267.
@@ -37,6 +30,6 @@
       cokleisliEq[NonEmptyList, A, B](oneAndArbitrary, Eq[B])
 
     checkAll("Cokleisli[NonEmptyList, Int, Int]", StrongTests[CokleisliNEL].strong[Int, Int, Int, Int, Int, Int])
+    checkAll("Strong[Cokleisli[NonEmptyList, ?, ?]]", SerializableTests.serializable(Strong[CokleisliNEL]))
   }
->>>>>>> 3acefad4
 }