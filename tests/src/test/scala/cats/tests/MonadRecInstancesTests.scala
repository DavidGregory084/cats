--- conflicted
+++ resolved
@@ -1,11 +1,9 @@
 package cats
 package tests
 
-<<<<<<< HEAD
-import cats.data.{EitherT, OptionT, StateT, Xor, XorT}
-=======
 import cats.data.{
   Cokleisli,
+  EitherT,
   IdT,
   Ior,
   Kleisli,
@@ -18,7 +16,6 @@
   XorT,
   WriterT
 }
->>>>>>> a3a29c22
 
 class MonadRecInstancesTests extends CatsSuite {
   def tailRecMStackSafety[M[_]: RecursiveTailRecM](implicit M: Monad[M], Eq: Eq[M[Int]]): Unit = {
@@ -83,13 +80,12 @@
     tailRecMStackSafety[XorT[Option, String, ?]]
   }
 
-<<<<<<< HEAD
   test("tailRecM stack-safety for EitherT") {
     tailRecMStackSafety[EitherT[Option, String, ?]]
-=======
+  }
+
   test("tailRecM stack-safety for Ior") {
     tailRecMStackSafety[Int Ior ?]
->>>>>>> a3a29c22
   }
 
   test("tailRecM stack-safety for List") {
