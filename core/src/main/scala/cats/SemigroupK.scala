--- conflicted
+++ resolved
@@ -31,15 +31,9 @@
   /**
    * Compose this SemigroupK with an arbitrary type constructor
    */
-<<<<<<< HEAD
   def composedWith[G[_]]: SemigroupK[λ[α => F[G[α]]]] =
     new CompositeSemigroupK[F, G] {
       implicit def F: SemigroupK[F] = self
-=======
-  def compose[G[_]: SemigroupK]: SemigroupK[λ[α => F[G[α]]]] =
-    new SemigroupK[λ[α => F[G[α]]]] {
-      def combineK[A](x: F[G[A]], y: F[G[A]]): F[G[A]] = self.combineK(x, y)
->>>>>>> 7c9c2097
     }
 
   /**
@@ -61,5 +55,5 @@
 
   implicit def F: SemigroupK[F]
 
-  def combine[A](x: F[G[A]], y: F[G[A]]): F[G[A]] = F.combine(x, y)
+  def combineK[A](x: F[G[A]], y: F[G[A]]): F[G[A]] = F.combineK(x, y)
 }